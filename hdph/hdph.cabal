--- conflicted
+++ resolved
@@ -225,43 +225,14 @@
                    network-multicast >= 0.0.7 && < 0.2,
                    network-transport == 0.4.*,
                    network-transport-tcp == 0.5.*,
-<<<<<<< HEAD
-                   random >= 1 && < 2,
-                   time >= 1.2 && < 2,
-                   unix >= 2.6 && < 2.8,
-                   unordered-containers >= 0.1 && < 1,
-                   hdph-closure >= 0.2.0 && < 0.3
-  hs-source-dirs:  src
-  ghc-options:     -Wall -threaded -rtsopts
-
-Executable sum-liouville
-  main-is:         Test/HdpH/sum-liouville.hs
-  build-depends:   template-haskell,
-                   array >= 0.4 && < 0.6,
-                   base >= 4 && < 5,
-                   cereal == 0.4.*,
-                   clock >= 0.4.1 && < 0.6,
-                   bytestring == 0.10.*,
-                   containers >= 0.1 && < 0.6,
-                   deepseq >= 1.1 && < 2,
-                   hashable >= 1.2.1 && < 2,
-                   mtl >= 2 && < 3,
-                   network >= 2.4 && < 2.7,
-                   network-info == 0.2.*,
-                   network-multicast >= 0.0.7 && < 0.2,
-                   network-transport == 0.4.*,
-                   network-transport-tcp == 0.5.*,
-=======
->>>>>>> ddbc4056
-                   random >= 1 && < 2,
-                   time >= 1.2 && < 2,
-                   unix >= 2.6 && < 2.8,
-                   unordered-containers >= 0.1 && < 1,
-                   hdph-closure >= 0.2.0 && < 0.3
-  hs-source-dirs:  src
-  ghc-options:     -Wall -threaded -rtsopts
-
-<<<<<<< HEAD
+                   random >= 1 && < 2,
+                   time >= 1.2 && < 2,
+                   unix >= 2.6 && < 2.8,
+                   unordered-containers >= 0.1 && < 1,
+                   hdph-closure >= 0.2.0 && < 0.3
+  hs-source-dirs:  src
+  ghc-options:     -Wall -threaded -rtsopts
+
 -- Executable mandel
 --   main-is:         Test/HdpH/mandel.hs
 --   build-depends:   template-haskell,
@@ -293,8 +264,6 @@
 --   hs-source-dirs:  src
 --   ghc-options:     -Wall -threaded -rtsopts
 
-=======
->>>>>>> ddbc4056
 Executable test-ecref
   main-is:         Test/HdpH/test-ecref.hs
   build-depends:   template-haskell,
